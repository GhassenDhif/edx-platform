name: Javascript tests

on:
  pull_request:
  push:
    branches:
      - master

jobs:
  run_tests:
    name: JS
    runs-on: ${{ matrix.os }}
    strategy:
      matrix:
<<<<<<< HEAD
        os: [ubuntu-20.04]
        node-version: [20]
=======
        os: [ubuntu-latest]
        node-version: [18, 20]
>>>>>>> c34ccffc
        python-version:
          - "3.11"

    steps:
      - uses: actions/checkout@v4
      - name: Fetch master to compare coverage
        run: git fetch --depth=1 origin master

      - name: Setup Node
        uses: actions/setup-node@v4
        with:
          node-version: ${{ matrix.node-version }}

      - name: Setup npm
        run: npm i -g npm@10.7.x

      - name: Install Firefox 123.0
        run: |
          sudo apt-get purge firefox
          wget "https://ftp.mozilla.org/pub/firefox/releases/123.0/linux-x86_64/en-US/firefox-123.0.tar.bz2"
          tar -xjf firefox-123.0.tar.bz2
          sudo mv firefox /opt/firefox
          sudo ln -s /opt/firefox/firefox /usr/bin/firefox

      - name: Install Required System Packages
        run: sudo apt-get update && sudo apt-get install libxmlsec1-dev ubuntu-restricted-extras xvfb

      - name: Setup Python
        uses: actions/setup-python@v5
        with:
          python-version: ${{ matrix.python-version }}

      - name: Get pip cache dir
        id: pip-cache-dir
        run: |
          echo "dir=$(pip cache dir)" >> $GITHUB_OUTPUT

      - name: Cache pip dependencies
        id: cache-dependencies
        uses: actions/cache@v4
        with:
          path: ${{ steps.pip-cache-dir.outputs.dir }}
          key: ${{ runner.os }}-pip-${{ hashFiles('requirements/edx/base.txt') }}
          restore-keys: ${{ runner.os }}-pip-

      - name: Install Required Python Dependencies
        run: |
          make base-requirements

      - uses: c-hive/gha-npm-cache@v1
      - name: Run JS Tests
        env:
          TEST_SUITE: js-unit
          SCRIPT_TO_RUN: ./scripts/generic-ci-tests.sh
        run: |
          npm install -g jest
          xvfb-run --auto-servernum ./scripts/all-tests.sh

      - name: Save Job Artifacts
        uses: actions/upload-artifact@v4
        with:
          name: Build-Artifacts
          path: |
            reports/**/*
            test_root/log/*.png
            test_root/log/*.log
            **/TEST-*.xml
          overwrite: true<|MERGE_RESOLUTION|>--- conflicted
+++ resolved
@@ -12,13 +12,8 @@
     runs-on: ${{ matrix.os }}
     strategy:
       matrix:
-<<<<<<< HEAD
-        os: [ubuntu-20.04]
+        os: [ubuntu-latest]
         node-version: [20]
-=======
-        os: [ubuntu-latest]
-        node-version: [18, 20]
->>>>>>> c34ccffc
         python-version:
           - "3.11"
 

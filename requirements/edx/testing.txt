--- conflicted
+++ resolved
@@ -129,13 +129,8 @@
 edx-django-release-util==0.3.1
 edx-django-sites-extensions==2.3.1
 edx-django-utils==1.0.3
-<<<<<<< HEAD
-edx-drf-extensions==2.1.0
-edx-enterprise==1.3.7
-=======
 edx-drf-extensions==2.2.0
 edx-enterprise==1.3.10
->>>>>>> e14c5d69
 edx-i18n-tools==0.4.8
 edx-lint==1.1.1
 edx-milestones==0.1.13
@@ -325,11 +320,7 @@
 tincan==0.0.5
 toml==0.10.0              # via tox
 tox-battery==0.5.1
-<<<<<<< HEAD
-tox==3.8.1
-=======
 tox==3.8.4
->>>>>>> e14c5d69
 traceback2==1.4.0         # via testtools, unittest2
 transifex-client==0.13.6
 twisted==18.9.0           # via scrapy

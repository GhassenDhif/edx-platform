--- conflicted
+++ resolved
@@ -547,11 +547,7 @@
     #   edx-when
     #   edxval
     #   openedx-learning
-<<<<<<< HEAD
-edx-enterprise==4.25.5
-=======
 edx-enterprise==4.25.7
->>>>>>> 241b3c9a
     # via
     #   -c requirements/edx/../constraints.txt
     #   -r requirements/edx/base.txt

--- conflicted
+++ resolved
@@ -122,11 +122,7 @@
 # This constraint can probably be removed once lxml==5.1.1 is released on PyPI
 lxml<5.0
 
-<<<<<<< HEAD
 
-# greater version is breaking tests.
-xmlsec==1.3.13
-=======
 # xmlsec==1.3.14 breaking tests for all builds, can be removed once a fix is available
 xmlsec<1.3.14
 
@@ -135,5 +131,4 @@
 
 # path==16.12.0 breaks the unit test collections check
 # needs to be investigated and fixed separately
-path<16.12.0
->>>>>>> 9630d408
+path<16.12.0
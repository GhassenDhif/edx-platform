--- conflicted
+++ resolved
@@ -60,11 +60,7 @@
             %endif
         </a>
         %else:
-<<<<<<< HEAD
-          <div class="action registration-closed is-disabled">Registration Is Closed</div>
-=======
           <div class="action registration-closed is-disabled">${_("Registration Is Closed")}</div>
->>>>>>> 7bf73422
         %endif
     </li>
   </ul>

--- conflicted
+++ resolved
@@ -79,13 +79,13 @@
         return user
 
 
-<<<<<<< HEAD
 class UnitBlockSerializer(serializers.Serializer):
     """
     URL path of the unit block.
     """
     url = serializers.CharField()
-=======
+
+
 class SendEmailSerializer(serializers.Serializer):
     """
     Serializer for sending an email with optional scheduling.
@@ -105,4 +105,3 @@
     subject = serializers.CharField(max_length=128, write_only=True, required=True)
     message = serializers.CharField(required=True)
     schedule = serializers.CharField(required=False)
->>>>>>> a3871cda

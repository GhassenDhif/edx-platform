from fs.errors import ResourceNotFoundError
from functools import wraps
import logging
from path import path

from django.conf import settings
from django.http import Http404

from xmodule.course_module import CourseDescriptor
from xmodule.modulestore.django import modulestore
from xmodule.modulestore.exceptions import ItemNotFoundError
from static_replace import replace_urls
from staticfiles.storage import staticfiles_storage

log = logging.getLogger(__name__)


def check_course(course_id, course_must_be_open=True, course_required=True):
    """
    Given a course_id, this returns the course object. By default,
    if the course is not found or the course is not open yet, this
    method will raise a 404.

    If course_must_be_open is False, the course will be returned
    without a 404 even if it is not open.

    If course_required is False, a course_id of None is acceptable. The
    course returned will be None. Even if the course is not required,
    if a course_id is given that does not exist a 404 will be raised.
    """
    course = None
    if course_required or course_id:
        try:
            course_loc = CourseDescriptor.id_to_location(course_id)
            course = modulestore().get_item(course_loc)
        except (KeyError, ItemNotFoundError):
            raise Http404("Course not found.")

        if course_must_be_open and not course.has_started():
            raise Http404("This course has not yet started.")
<<<<<<< HEAD

    return course
=======
>>>>>>> b7d3f5ef

    return course


<<<<<<< HEAD
def course_static_url(course):
    return settings.STATIC_URL + "/" + course.metadata['data_dir'] + "/"


def course_image_url(course):
    return course_static_url(course) + "images/course_image.jpg"
=======
def course_image_url(course):
    return staticfiles_storage.url(course.metadata['data_dir'] + "/images/course_image.jpg")
>>>>>>> b7d3f5ef


def get_course_about_section(course, section_key):
    """
    This returns the snippet of html to be rendered on the course about page, given the key for the section.
    Valid keys:
    - overview
    - title
    - university
    - number
    - short_description
    - description
    - key_dates (includes start, end, exams, etc)
    - video
    - course_staff_short
    - course_staff_extended
    - requirements
    - syllabus
    - textbook
    - faq
    - more_info
    """

    # Many of these are stored as html files instead of some semantic markup. This can change without effecting
    # this interface when we find a good format for defining so many snippets of text/html.

# TODO: Remove number, instructors from this list
    if section_key in ['short_description', 'description', 'key_dates', 'video', 'course_staff_short', 'course_staff_extended',
                        'requirements', 'syllabus', 'textbook', 'faq', 'more_info', 'number', 'instructors', 'overview',
                        'effort', 'end_date', 'prerequisites']:
        try:
            with course.system.resources_fs.open(path("about") / section_key + ".html") as htmlFile:
<<<<<<< HEAD
                return htmlFile.read().decode('utf-8').format(COURSE_STATIC_URL=course_static_url(course))
=======
                return replace_urls(htmlFile.read().decode('utf-8'), course.metadata['data_dir'])
>>>>>>> b7d3f5ef
        except ResourceNotFoundError:
            log.warning("Missing about section {key} in course {url}".format(key=section_key, url=course.location.url()))
            return None
    elif section_key == "title":
        return course.metadata.get('display_name', course.name)
    elif section_key == "university":
        return course.location.org
    elif section_key == "number":
        return course.number

    raise KeyError("Invalid about key " + str(section_key))


def get_course_info_section(course, section_key):
    """
    This returns the snippet of html to be rendered on the course info page, given the key for the section.
    Valid keys:
    - handouts
    - guest_handouts
    - updates
    - guest_updates
    """

    # Many of these are stored as html files instead of some semantic markup. This can change without effecting
    # this interface when we find a good format for defining so many snippets of text/html.

    if section_key in ['handouts', 'guest_handouts', 'updates', 'guest_updates']:
        try:
            with course.system.resources_fs.open(path("info") / section_key + ".html") as htmlFile:
                return replace_urls(htmlFile.read().decode('utf-8'), course.metadata['data_dir'])
        except ResourceNotFoundError:
            log.exception("Missing info section {key} in course {url}".format(key=section_key, url=course.location.url()))
            return "! Info section missing !"

    raise KeyError("Invalid about key " + str(section_key))

<|MERGE_RESOLUTION|>--- conflicted
+++ resolved
@@ -38,26 +38,12 @@
 
         if course_must_be_open and not course.has_started():
             raise Http404("This course has not yet started.")
-<<<<<<< HEAD
-
-    return course
-=======
->>>>>>> b7d3f5ef
 
     return course
 
 
-<<<<<<< HEAD
-def course_static_url(course):
-    return settings.STATIC_URL + "/" + course.metadata['data_dir'] + "/"
-
-
-def course_image_url(course):
-    return course_static_url(course) + "images/course_image.jpg"
-=======
 def course_image_url(course):
     return staticfiles_storage.url(course.metadata['data_dir'] + "/images/course_image.jpg")
->>>>>>> b7d3f5ef
 
 
 def get_course_about_section(course, section_key):
@@ -90,11 +76,7 @@
                         'effort', 'end_date', 'prerequisites']:
         try:
             with course.system.resources_fs.open(path("about") / section_key + ".html") as htmlFile:
-<<<<<<< HEAD
-                return htmlFile.read().decode('utf-8').format(COURSE_STATIC_URL=course_static_url(course))
-=======
                 return replace_urls(htmlFile.read().decode('utf-8'), course.metadata['data_dir'])
->>>>>>> b7d3f5ef
         except ResourceNotFoundError:
             log.warning("Missing about section {key} in course {url}".format(key=section_key, url=course.location.url()))
             return None
@@ -129,5 +111,4 @@
             log.exception("Missing info section {key} in course {url}".format(key=section_key, url=course.location.url()))
             return "! Info section missing !"
 
-    raise KeyError("Invalid about key " + str(section_key))
-
+    raise KeyError("Invalid about key " + str(section_key))
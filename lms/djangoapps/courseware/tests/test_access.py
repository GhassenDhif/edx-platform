# -*- coding: utf-8 -*-
"""
Test the access control framework
"""
import datetime
import ddt
import itertools
import pytz

from django.contrib.auth.models import User
from ccx_keys.locator import CCXLocator
from django.http import Http404
from django.test.client import RequestFactory
from django.core.urlresolvers import reverse
from django.test import TestCase
from mock import Mock, patch
from nose.plugins.attrib import attr
from opaque_keys.edx.locations import SlashSeparatedCourseKey
from ccx_keys.locator import CCXLocator

from ccx.tests.factories import CcxFactory

from ccx.tests.factories import CcxFactory
import courseware.access as access
import courseware.access_response as access_response
from courseware.masquerade import CourseMasquerade
from courseware.tests.factories import (
    BetaTesterFactory,
    GlobalStaffFactory,
    InstructorFactory,
    StaffFactory,
    UserFactory,
)
import courseware.views.views as views
from courseware.tests.helpers import LoginEnrollmentTestCase
from openedx.core.djangoapps.content.course_overviews.models import CourseOverview
from student.models import CourseEnrollment
from student.roles import CourseCcxCoachRole
from student.tests.factories import (
    AdminFactory,
    AnonymousUserFactory,
    CourseEnrollmentAllowedFactory,
    CourseEnrollmentFactory,
)

from xmodule.course_module import (
    CATALOG_VISIBILITY_CATALOG_AND_ABOUT,
    CATALOG_VISIBILITY_ABOUT,
    CATALOG_VISIBILITY_NONE,
)
from xmodule.error_module import ErrorDescriptor
from xmodule.modulestore.tests.factories import CourseFactory, ItemFactory
from xmodule.modulestore.tests.django_utils import (
    ModuleStoreTestCase,
    SharedModuleStoreTestCase,
    TEST_DATA_SPLIT_MODULESTORE
)
from xmodule.modulestore.xml import CourseLocationManager
from xmodule.tests import get_test_system

from util.milestones_helpers import (
    set_prerequisite_courses,
    fulfill_course_milestone,
)
from milestones.tests.utils import MilestonesTestCaseMixin

from lms.djangoapps.ccx.models import CustomCourseForEdX

# pylint: disable=protected-access


class CoachAccessTestCaseCCX(SharedModuleStoreTestCase, LoginEnrollmentTestCase):
    """
    Test if user is coach on ccx.
    """
    MODULESTORE = TEST_DATA_SPLIT_MODULESTORE

    @classmethod
    def setUpClass(cls):
        """
        Set up course for tests
        """
        super(CoachAccessTestCaseCCX, cls).setUpClass()
        cls.course = CourseFactory.create()

    def setUp(self):
        """
        Set up tests
        """
        super(CoachAccessTestCaseCCX, self).setUp()

        # Create ccx coach account
        self.coach = AdminFactory.create(password="test")
        self.client.login(username=self.coach.username, password="test")

        # assign role to coach
        role = CourseCcxCoachRole(self.course.id)
        role.add_users(self.coach)
        self.request_factory = RequestFactory()

    def make_ccx(self):
        """
        create ccx
        """
        ccx = CustomCourseForEdX(
            course_id=self.course.id,
            coach=self.coach,
            display_name="Test CCX"
        )
        ccx.save()

        ccx_locator = CCXLocator.from_course_locator(self.course.id, unicode(ccx.id))
        role = CourseCcxCoachRole(ccx_locator)
        role.add_users(self.coach)
        CourseEnrollment.enroll(self.coach, ccx_locator)
        return ccx_locator

    def test_has_ccx_coach_role(self):
        """
        Assert that user has coach access on ccx.
        """
        ccx_locator = self.make_ccx()

        # user have access as coach on ccx
        self.assertTrue(access.has_ccx_coach_role(self.coach, ccx_locator))

        # user dont have access as coach on ccx
        self.setup_user()
        self.assertFalse(access.has_ccx_coach_role(self.user, ccx_locator))

    def test_access_student_progress_ccx(self):
        """
        Assert that only a coach can see progress of student.
        """
        ccx_locator = self.make_ccx()
        student = UserFactory()

        # Enroll user
        CourseEnrollment.enroll(student, ccx_locator)

        # Test for access of a coach
        resp = self.client.get(reverse('student_progress', args=[unicode(ccx_locator), student.id]))
        self.assertEqual(resp.status_code, 200)

        # Assert access of a student
        self.client.login(username=student.username, password='test')
        resp = self.client.get(reverse('student_progress', args=[unicode(ccx_locator), self.coach.id]))
        self.assertEqual(resp.status_code, 404)


@attr('shard_1')
@ddt.ddt
class AccessTestCase(LoginEnrollmentTestCase, ModuleStoreTestCase, MilestonesTestCaseMixin):
    """
    Tests for the various access controls on the student dashboard
    """
    TOMORROW = datetime.datetime.now(pytz.utc) + datetime.timedelta(days=1)
    YESTERDAY = datetime.datetime.now(pytz.utc) - datetime.timedelta(days=1)
    MODULESTORE = TEST_DATA_SPLIT_MODULESTORE

    def setUp(self):
        super(AccessTestCase, self).setUp()
        self.course = CourseFactory.create(org='edX', course='toy', run='test_run')
        self.anonymous_user = AnonymousUserFactory()
        self.beta_user = BetaTesterFactory(course_key=self.course.id)
        self.student = UserFactory()
        self.global_staff = UserFactory(is_staff=True)
        self.course_staff = StaffFactory(course_key=self.course.id)
        self.course_instructor = InstructorFactory(course_key=self.course.id)
        self.staff = GlobalStaffFactory()

    def verify_access(self, mock_unit, student_should_have_access, expected_error_type=None):
        """ Verify the expected result from _has_access_descriptor """
        response = access._has_access_descriptor(self.anonymous_user, 'load',
                                                 mock_unit, course_key=self.course.id)
        self.assertEqual(student_should_have_access, bool(response))

        if expected_error_type is not None:
            self.assertIsInstance(response, expected_error_type)
            self.assertIsNotNone(response.to_json()['error_code'])

        self.assertTrue(
            access._has_access_descriptor(self.course_staff, 'load', mock_unit, course_key=self.course.id)
<<<<<<< HEAD
        )

    def test_has_staff_access_to_preview_mode(self):
        """
        Tests users have right access to content in preview mode.
        """
        course_key = self.course.id
        usage_key = self.course.scope_ids.usage_id
        chapter = ItemFactory.create(category="chapter", parent_location=self.course.location)
        overview = CourseOverview.get_from_id(course_key)
        test_system = get_test_system()

        ccx = CcxFactory(course_id=course_key)
        ccx_locator = CCXLocator.from_course_locator(course_key, ccx.id)

        error_descriptor = ErrorDescriptor.from_xml(
            u"<problem>ABC \N{SNOWMAN}</problem>",
            test_system,
            CourseLocationManager(course_key),
            "error msg"
        )
        # Enroll student to the course
        CourseEnrollmentFactory(user=self.student, course_id=self.course.id)

        modules = [
            self.course,
            overview,
            chapter,
            ccx_locator,
            error_descriptor,
            course_key,
            usage_key,
        ]
        # Course key is not None
        self.assertTrue(
            bool(access.has_staff_access_to_preview_mode(self.global_staff, obj=self.course, course_key=course_key))
        )

=======
        )

    def test_has_staff_access_to_preview_mode(self):
        """
        Tests users have right access to content in preview mode.
        """
        course_key = self.course.id
        usage_key = self.course.scope_ids.usage_id
        chapter = ItemFactory.create(category="chapter", parent_location=self.course.location)
        overview = CourseOverview.get_from_id(course_key)
        test_system = get_test_system()

        ccx = CcxFactory(course_id=course_key)
        ccx_locator = CCXLocator.from_course_locator(course_key, ccx.id)

        error_descriptor = ErrorDescriptor.from_xml(
            u"<problem>ABC \N{SNOWMAN}</problem>",
            test_system,
            CourseLocationManager(course_key),
            "error msg"
        )
        # Enroll student to the course
        CourseEnrollmentFactory(user=self.student, course_id=self.course.id)

        modules = [
            self.course,
            overview,
            chapter,
            ccx_locator,
            error_descriptor,
            course_key,
            usage_key,
        ]
        # Course key is not None
        self.assertTrue(
            bool(access.has_staff_access_to_preview_mode(self.global_staff, obj=self.course, course_key=course_key))
        )

>>>>>>> abd9920e
        for user in [self.global_staff, self.course_staff, self.course_instructor]:
            for obj in modules:
                self.assertTrue(bool(access.has_staff_access_to_preview_mode(user, obj=obj)))
                self.assertFalse(bool(access.has_staff_access_to_preview_mode(self.student, obj=obj)))

    def test_student_has_access(self):
        """
        Tests course student have right access to content w/o preview.
        """
        course_key = self.course.id
        chapter = ItemFactory.create(category="chapter", parent_location=self.course.location)
        overview = CourseOverview.get_from_id(course_key)

        # Enroll student to the course
        CourseEnrollmentFactory(user=self.student, course_id=self.course.id)

        modules = [
            self.course,
            overview,
            chapter,
        ]
        with patch('courseware.access.in_preview_mode') as mock_preview:
            mock_preview.return_value = False
            for obj in modules:
                self.assertTrue(bool(access.has_access(self.student, 'load', obj, course_key=self.course.id)))

        with patch('courseware.access.in_preview_mode') as mock_preview:
            mock_preview.return_value = True
            for obj in modules:
                self.assertFalse(bool(access.has_access(self.student, 'load', obj, course_key=self.course.id)))

    def test_string_has_staff_access_to_preview_mode(self):
        """
        Tests different users has right access to string content in preview mode.
        """
        self.assertTrue(bool(access.has_staff_access_to_preview_mode(self.global_staff, obj='global')))
        self.assertFalse(bool(access.has_staff_access_to_preview_mode(self.course_staff, obj='global')))
        self.assertFalse(bool(access.has_staff_access_to_preview_mode(self.course_instructor, obj='global')))
        self.assertFalse(bool(access.has_staff_access_to_preview_mode(self.student, obj='global')))

    @patch('courseware.access.in_preview_mode', Mock(return_value=True))
    def test_has_access_with_preview_mode(self):
        """
        Tests particular user's can access content via has_access in preview mode.
        """
        self.assertTrue(bool(access.has_access(self.global_staff, 'staff', self.course, course_key=self.course.id)))
        self.assertTrue(bool(access.has_access(self.course_staff, 'staff', self.course, course_key=self.course.id)))
        self.assertTrue(bool(access.has_access(
            self.course_instructor, 'staff', self.course, course_key=self.course.id
        )))
        self.assertFalse(bool(access.has_access(self.student, 'staff', self.course, course_key=self.course.id)))
        self.assertFalse(bool(access.has_access(self.student, 'load', self.course, course_key=self.course.id)))

        # User should be able to preview when masquerade.
        with patch('courseware.access.is_masquerading_as_student') as mock_masquerade:
            mock_masquerade.return_value = True
            self.assertTrue(
                bool(access.has_access(self.global_staff, 'staff', self.course, course_key=self.course.id))
            )
            self.assertFalse(
                bool(access.has_access(self.student, 'staff', self.course, course_key=self.course.id))
            )

    def test_has_access_to_course(self):
        self.assertFalse(access._has_access_to_course(
            None, 'staff', self.course.id
        ))

        self.assertFalse(access._has_access_to_course(
            self.anonymous_user, 'staff', self.course.id
        ))
        self.assertFalse(access._has_access_to_course(
            self.anonymous_user, 'instructor', self.course.id
        ))

        self.assertTrue(access._has_access_to_course(
            self.global_staff, 'staff', self.course.id
        ))
        self.assertTrue(access._has_access_to_course(
            self.global_staff, 'instructor', self.course.id
        ))

        # A user has staff access if they are in the staff group
        self.assertTrue(access._has_access_to_course(
            self.course_staff, 'staff', self.course.id
        ))
        self.assertFalse(access._has_access_to_course(
            self.course_staff, 'instructor', self.course.id
        ))

        # A user has staff and instructor access if they are in the instructor group
        self.assertTrue(access._has_access_to_course(
            self.course_instructor, 'staff', self.course.id
        ))
        self.assertTrue(access._has_access_to_course(
            self.course_instructor, 'instructor', self.course.id
        ))

        # A user does not have staff or instructor access if they are
        # not in either the staff or the the instructor group
        self.assertFalse(access._has_access_to_course(
            self.student, 'staff', self.course.id
        ))
        self.assertFalse(access._has_access_to_course(
            self.student, 'instructor', self.course.id
        ))

        self.assertFalse(access._has_access_to_course(
            self.student, 'not_staff_or_instructor', self.course.id
        ))

    def test__has_access_string(self):
        user = Mock(is_staff=True)
        self.assertFalse(access._has_access_string(user, 'staff', 'not_global'))

        user._has_global_staff_access.return_value = True
        self.assertTrue(access._has_access_string(user, 'staff', 'global'))

        self.assertRaises(ValueError, access._has_access_string, user, 'not_staff', 'global')

    @ddt.data(
        ('load', False, True, True),
        ('staff', False, True, True),
        ('instructor', False, False, True)
    )
    @ddt.unpack
    def test__has_access_error_desc(self, action, expected_student, expected_staff, expected_instructor):
        descriptor = Mock()

        for (user, expected_response) in (
                (self.student, expected_student),
                (self.course_staff, expected_staff),
                (self.course_instructor, expected_instructor)
        ):
            self.assertEquals(
                bool(access._has_access_error_desc(user, action, descriptor, self.course.id)),
                expected_response
            )

        with self.assertRaises(ValueError):
            access._has_access_error_desc(self.course_instructor, 'not_load_or_staff', descriptor, self.course.id)

    def test__has_access_descriptor(self):
        # TODO: override DISABLE_START_DATES and test the start date branch of the method
        user = Mock()
        descriptor = Mock(user_partitions=[])
        descriptor._class_tags = {}

        # Always returns true because DISABLE_START_DATES is set in test.py
        self.assertTrue(access._has_access_descriptor(user, 'load', descriptor))
        self.assertTrue(access._has_access_descriptor(user, 'instructor', descriptor))
        with self.assertRaises(ValueError):
            access._has_access_descriptor(user, 'not_load_or_staff', descriptor)

    @ddt.data(
        (True, None, access_response.VisibilityError),
        (False, None),
        (True, YESTERDAY, access_response.VisibilityError),
        (False, YESTERDAY),
        (True, TOMORROW, access_response.VisibilityError),
        (False, TOMORROW, access_response.StartDateError)
    )
    @ddt.unpack
    @patch.dict('django.conf.settings.FEATURES', {'DISABLE_START_DATES': False})
    def test__has_access_descriptor_staff_lock(self, visible_to_staff_only, start, expected_error_type=None):
        """
        Tests that "visible_to_staff_only" overrides start date.
        """
        expected_access = expected_error_type is None
        mock_unit = Mock(user_partitions=[])
        mock_unit._class_tags = {}  # Needed for detached check in _has_access_descriptor
        mock_unit.visible_to_staff_only = visible_to_staff_only
        mock_unit.start = start
        self.verify_access(mock_unit, expected_access, expected_error_type)

    def test__has_access_descriptor_beta_user(self):
        mock_unit = Mock(user_partitions=[])
        mock_unit._class_tags = {}
        mock_unit.days_early_for_beta = 2
        mock_unit.start = self.TOMORROW
        mock_unit.visible_to_staff_only = False

        self.assertTrue(bool(access._has_access_descriptor(
            self.beta_user, 'load', mock_unit, course_key=self.course.id)))

    @ddt.data(None, YESTERDAY, TOMORROW)
    @patch.dict('django.conf.settings.FEATURES', {'DISABLE_START_DATES': False})
    @patch('courseware.access_utils.get_current_request_hostname', Mock(return_value='preview.localhost'))
    def test__has_access_descriptor_in_preview_mode(self, start):
        """
        Tests that descriptor has access in preview mode.
        """
        mock_unit = Mock(user_partitions=[])
        mock_unit._class_tags = {}  # Needed for detached check in _has_access_descriptor
        mock_unit.visible_to_staff_only = False
        mock_unit.start = start
        self.verify_access(mock_unit, True)

    @ddt.data(
        (TOMORROW, access_response.StartDateError),
        (None, None),
        (YESTERDAY, None)
    )  # ddt throws an error if I don't put the None argument there
    @ddt.unpack
    @patch.dict('django.conf.settings.FEATURES', {'DISABLE_START_DATES': False})
    @patch('courseware.access_utils.get_current_request_hostname', Mock(return_value='localhost'))
    def test__has_access_descriptor_when_not_in_preview_mode(self, start, expected_error_type):
        """
        Tests that descriptor has no access when start date in future & without preview.
        """
        expected_access = expected_error_type is None
        mock_unit = Mock(user_partitions=[])
        mock_unit._class_tags = {}  # Needed for detached check in _has_access_descriptor
        mock_unit.visible_to_staff_only = False
        mock_unit.start = start
        self.verify_access(mock_unit, expected_access, expected_error_type)

    def test__has_access_course_can_enroll(self):
        yesterday = datetime.datetime.now(pytz.utc) - datetime.timedelta(days=1)
        tomorrow = datetime.datetime.now(pytz.utc) + datetime.timedelta(days=1)

        # Non-staff can enroll if authenticated and specifically allowed for that course
        # even outside the open enrollment period
        user = UserFactory.create()
        course = Mock(
            enrollment_start=tomorrow, enrollment_end=tomorrow,
            id=SlashSeparatedCourseKey('edX', 'test', '2012_Fall'), enrollment_domain=''
        )
        CourseEnrollmentAllowedFactory(email=user.email, course_id=course.id)
        self.assertTrue(access._has_access_course(user, 'enroll', course))

        # Staff can always enroll even outside the open enrollment period
        user = StaffFactory.create(course_key=course.id)
        self.assertTrue(access._has_access_course(user, 'enroll', course))

        # Non-staff cannot enroll if it is between the start and end dates and invitation only
        # and not specifically allowed
        course = Mock(
            enrollment_start=yesterday, enrollment_end=tomorrow,
            id=SlashSeparatedCourseKey('edX', 'test', '2012_Fall'), enrollment_domain='',
            invitation_only=True
        )
        user = UserFactory.create()
        self.assertFalse(access._has_access_course(user, 'enroll', course))

        # Non-staff can enroll if it is between the start and end dates and not invitation only
        course = Mock(
            enrollment_start=yesterday, enrollment_end=tomorrow,
            id=SlashSeparatedCourseKey('edX', 'test', '2012_Fall'), enrollment_domain='',
            invitation_only=False
        )
        self.assertTrue(access._has_access_course(user, 'enroll', course))

        # Non-staff cannot enroll outside the open enrollment period if not specifically allowed
        course = Mock(
            enrollment_start=tomorrow, enrollment_end=tomorrow,
            id=SlashSeparatedCourseKey('edX', 'test', '2012_Fall'), enrollment_domain='',
            invitation_only=False
        )
        self.assertFalse(access._has_access_course(user, 'enroll', course))

    def test__user_passed_as_none(self):
        """Ensure has_access handles a user being passed as null"""
        access.has_access(None, 'staff', 'global', None)

    def test__catalog_visibility(self):
        """
        Tests the catalog visibility tri-states
        """
        user = UserFactory.create()
        course_id = SlashSeparatedCourseKey('edX', 'test', '2012_Fall')
        staff = StaffFactory.create(course_key=course_id)

        course = Mock(
            id=course_id,
            catalog_visibility=CATALOG_VISIBILITY_CATALOG_AND_ABOUT
        )
        self.assertTrue(access._has_access_course(user, 'see_in_catalog', course))
        self.assertTrue(access._has_access_course(user, 'see_about_page', course))
        self.assertTrue(access._has_access_course(staff, 'see_in_catalog', course))
        self.assertTrue(access._has_access_course(staff, 'see_about_page', course))

        # Now set visibility to just about page
        course = Mock(
            id=SlashSeparatedCourseKey('edX', 'test', '2012_Fall'),
            catalog_visibility=CATALOG_VISIBILITY_ABOUT
        )
        self.assertFalse(access._has_access_course(user, 'see_in_catalog', course))
        self.assertTrue(access._has_access_course(user, 'see_about_page', course))
        self.assertTrue(access._has_access_course(staff, 'see_in_catalog', course))
        self.assertTrue(access._has_access_course(staff, 'see_about_page', course))

        # Now set visibility to none, which means neither in catalog nor about pages
        course = Mock(
            id=SlashSeparatedCourseKey('edX', 'test', '2012_Fall'),
            catalog_visibility=CATALOG_VISIBILITY_NONE
        )
        self.assertFalse(access._has_access_course(user, 'see_in_catalog', course))
        self.assertFalse(access._has_access_course(user, 'see_about_page', course))
        self.assertTrue(access._has_access_course(staff, 'see_in_catalog', course))
        self.assertTrue(access._has_access_course(staff, 'see_about_page', course))

    @patch.dict("django.conf.settings.FEATURES", {'ENABLE_PREREQUISITE_COURSES': True, 'MILESTONES_APP': True})
    def test_access_on_course_with_pre_requisites(self):
        """
        Test course access when a course has pre-requisite course yet to be completed
        """
        user = UserFactory.create()

        pre_requisite_course = CourseFactory.create(
            org='test_org', number='788', run='test_run'
        )

        pre_requisite_courses = [unicode(pre_requisite_course.id)]
        course = CourseFactory.create(
            org='test_org', number='786', run='test_run', pre_requisite_courses=pre_requisite_courses
        )
        set_prerequisite_courses(course.id, pre_requisite_courses)

        # user should not be able to load course even if enrolled
        CourseEnrollmentFactory(user=user, course_id=course.id)
        response = access._has_access_course(user, 'view_courseware_with_prerequisites', course)
        self.assertFalse(response)
        self.assertIsInstance(response, access_response.MilestoneError)
        # Staff can always access course
        staff = StaffFactory.create(course_key=course.id)
        self.assertTrue(access._has_access_course(staff, 'view_courseware_with_prerequisites', course))

        # User should be able access after completing required course
        fulfill_course_milestone(pre_requisite_course.id, user)
        self.assertTrue(access._has_access_course(user, 'view_courseware_with_prerequisites', course))

    @ddt.data(
        (True, True, True),
        (False, False, True)
    )
    @ddt.unpack
    def test__access_on_mobile(self, mobile_available, student_expected, staff_expected):
        """
        Test course access on mobile for staff and students.
        """
        descriptor = Mock(user_partitions=[])
        descriptor._class_tags = {}
        descriptor.visible_to_staff_only = False
        descriptor.mobile_available = mobile_available

        self.assertEqual(
            bool(access._has_access_course(self.student, 'load_mobile', descriptor)),
            student_expected
        )
        self.assertEqual(bool(access._has_access_course(self.staff, 'load_mobile', descriptor)), staff_expected)

    @patch.dict("django.conf.settings.FEATURES", {'ENABLE_PREREQUISITE_COURSES': True, 'MILESTONES_APP': True})
    def test_courseware_page_unfulfilled_prereqs(self):
        """
        Test courseware access when a course has pre-requisite course yet to be completed
        """
        pre_requisite_course = CourseFactory.create(
            org='edX',
            course='900',
            run='test_run',
        )

        pre_requisite_courses = [unicode(pre_requisite_course.id)]
        course = CourseFactory.create(
            org='edX',
            course='1000',
            run='test_run',
            pre_requisite_courses=pre_requisite_courses,
        )
        set_prerequisite_courses(course.id, pre_requisite_courses)

        test_password = 't3stp4ss.!'
        user = UserFactory.create()
        user.set_password(test_password)
        user.save()
        self.login(user.email, test_password)
        CourseEnrollmentFactory(user=user, course_id=course.id)

        url = reverse('courseware', args=[unicode(course.id)])
        response = self.client.get(url)
        self.assertRedirects(
            response,
            reverse(
                'dashboard'
            )
        )
        self.assertEqual(response.status_code, 302)

        fulfill_course_milestone(pre_requisite_course.id, user)
        response = self.client.get(url)
        self.assertEqual(response.status_code, 200)


@attr('shard_1')
class UserRoleTestCase(TestCase):
    """
    Tests for user roles.
    """

    def setUp(self):
        super(UserRoleTestCase, self).setUp()
        self.course_key = SlashSeparatedCourseKey('edX', 'toy', '2012_Fall')
        self.anonymous_user = AnonymousUserFactory()
        self.student = UserFactory()
        self.global_staff = UserFactory(is_staff=True)
        self.course_staff = StaffFactory(course_key=self.course_key)
        self.course_instructor = InstructorFactory(course_key=self.course_key)

    def _install_masquerade(self, user, role='student'):
        """
        Installs a masquerade for the specified user.
        """
        user.masquerade_settings = {
            self.course_key: CourseMasquerade(self.course_key, role=role)
        }

    def test_user_role_staff(self):
        """Ensure that user role is student for staff masqueraded as student."""
        self.assertEqual(
            'staff',
            access.get_user_role(self.course_staff, self.course_key)
        )
        # Masquerade staff
        self._install_masquerade(self.course_staff)
        self.assertEqual(
            'student',
            access.get_user_role(self.course_staff, self.course_key)
        )

    def test_user_role_instructor(self):
        """Ensure that user role is student for instructor masqueraded as student."""
        self.assertEqual(
            'instructor',
            access.get_user_role(self.course_instructor, self.course_key)
        )
        # Masquerade instructor
        self._install_masquerade(self.course_instructor)
        self.assertEqual(
            'student',
            access.get_user_role(self.course_instructor, self.course_key)
        )

    def test_user_role_anonymous(self):
        """Ensure that user role is student for anonymous user."""
        self.assertEqual(
            'student',
            access.get_user_role(self.anonymous_user, self.course_key)
        )


@attr('shard_3')
@ddt.ddt
class CourseOverviewAccessTestCase(ModuleStoreTestCase):
    """
    Tests confirming that has_access works equally on CourseDescriptors and
    CourseOverviews.
    """

    def setUp(self):
        super(CourseOverviewAccessTestCase, self).setUp()

        today = datetime.datetime.now(pytz.UTC)
        last_week = today - datetime.timedelta(days=7)
        next_week = today + datetime.timedelta(days=7)

        self.course_default = CourseFactory.create()
        self.course_started = CourseFactory.create(start=last_week)
        self.course_not_started = CourseFactory.create(start=next_week, days_early_for_beta=10)
        self.course_staff_only = CourseFactory.create(visible_to_staff_only=True)
        self.course_mobile_available = CourseFactory.create(mobile_available=True)
        self.course_with_pre_requisite = CourseFactory.create(
            pre_requisite_courses=[str(self.course_started.id)]
        )
        self.course_with_pre_requisites = CourseFactory.create(
            pre_requisite_courses=[str(self.course_started.id), str(self.course_not_started.id)]
        )

        self.user_normal = UserFactory.create()
        self.user_beta_tester = BetaTesterFactory.create(course_key=self.course_not_started.id)
        self.user_completed_pre_requisite = UserFactory.create()
        fulfill_course_milestone(self.user_completed_pre_requisite, self.course_started.id)
        self.user_staff = UserFactory.create(is_staff=True)
        self.user_anonymous = AnonymousUserFactory.create()

    COURSE_TEST_DATA = list(itertools.product(
        ['user_normal', 'user_staff', 'user_anonymous'],
        ['enroll', 'load', 'staff', 'instructor', 'see_exists', 'see_in_catalog', 'see_about_page'],
        ['course_default', 'course_started', 'course_not_started', 'course_staff_only'],
    ))

    LOAD_MOBILE_TEST_DATA = list(itertools.product(
        ['user_normal', 'user_staff'],
        ['load_mobile'],
        ['course_default', 'course_mobile_available'],
    ))

    PREREQUISITES_TEST_DATA = list(itertools.product(
        ['user_normal', 'user_completed_pre_requisite', 'user_staff', 'user_anonymous'],
        ['view_courseware_with_prerequisites'],
        ['course_default', 'course_with_pre_requisite', 'course_with_pre_requisites'],
    ))

    @ddt.data(*(COURSE_TEST_DATA + LOAD_MOBILE_TEST_DATA + PREREQUISITES_TEST_DATA))
    @ddt.unpack
    @patch.dict('django.conf.settings.FEATURES', {'DISABLE_START_DATES': False})
    def test_course_overview_access(self, user_attr_name, action, course_attr_name):
        """
        Check that a user's access to a course is equal to the user's access to
        the corresponding course overview.

        Instead of taking a user and course directly as arguments, we have to
        take their attribute names, as ddt doesn't allow us to reference self.

        Arguments:
            user_attr_name (str): the name of the attribute on self that is the
                User to test with.
            action (str): action to test with.
            course_attr_name (str): the name of the attribute on self that is
                the CourseDescriptor to test with.
        """
        user = getattr(self, user_attr_name)
        course = getattr(self, course_attr_name)

        course_overview = CourseOverview.get_from_id(course.id)
        self.assertEqual(
            bool(access.has_access(user, action, course, course_key=course.id)),
            bool(access.has_access(user, action, course_overview, course_key=course.id))
        )

    def test_course_overview_unsupported_action(self):
        """
        Check that calling has_access with an unsupported action raises a
        ValueError.
        """
        overview = CourseOverview.get_from_id(self.course_default.id)
        with self.assertRaises(ValueError):
            access.has_access(self.user, '_non_existent_action', overview)

    @ddt.data(
        *itertools.product(
            ['user_normal', 'user_staff', 'user_anonymous'],
            ['see_exists', 'see_in_catalog', 'see_about_page'],
            ['course_default', 'course_started', 'course_not_started'],
        )
    )
    @ddt.unpack
    @patch.dict('django.conf.settings.FEATURES', {'DISABLE_START_DATES': False})
    def test_course_catalog_access_num_queries(self, user_attr_name, action, course_attr_name):
        course = getattr(self, course_attr_name)

        # get a fresh user object that won't have any cached role information
        if user_attr_name == 'user_anonymous':
            user = AnonymousUserFactory()
        else:
            user = getattr(self, user_attr_name)
            user = User.objects.get(id=user.id)

        if user_attr_name == 'user_staff' and action == 'see_exists' and course_attr_name == 'course_not_started':
            # checks staff role
            num_queries = 1
        elif user_attr_name == 'user_normal' and action == 'see_exists' and course_attr_name != 'course_started':
            # checks staff role and enrollment data
            num_queries = 2
        else:
            num_queries = 0

        course_overview = CourseOverview.get_from_id(course.id)
        with self.assertNumQueries(num_queries):
            bool(access.has_access(user, action, course_overview, course_key=course.id))<|MERGE_RESOLUTION|>--- conflicted
+++ resolved
@@ -16,9 +16,6 @@
 from mock import Mock, patch
 from nose.plugins.attrib import attr
 from opaque_keys.edx.locations import SlashSeparatedCourseKey
-from ccx_keys.locator import CCXLocator
-
-from ccx.tests.factories import CcxFactory
 
 from ccx.tests.factories import CcxFactory
 import courseware.access as access
@@ -181,7 +178,6 @@
 
         self.assertTrue(
             access._has_access_descriptor(self.course_staff, 'load', mock_unit, course_key=self.course.id)
-<<<<<<< HEAD
         )
 
     def test_has_staff_access_to_preview_mode(self):
@@ -220,46 +216,6 @@
             bool(access.has_staff_access_to_preview_mode(self.global_staff, obj=self.course, course_key=course_key))
         )
 
-=======
-        )
-
-    def test_has_staff_access_to_preview_mode(self):
-        """
-        Tests users have right access to content in preview mode.
-        """
-        course_key = self.course.id
-        usage_key = self.course.scope_ids.usage_id
-        chapter = ItemFactory.create(category="chapter", parent_location=self.course.location)
-        overview = CourseOverview.get_from_id(course_key)
-        test_system = get_test_system()
-
-        ccx = CcxFactory(course_id=course_key)
-        ccx_locator = CCXLocator.from_course_locator(course_key, ccx.id)
-
-        error_descriptor = ErrorDescriptor.from_xml(
-            u"<problem>ABC \N{SNOWMAN}</problem>",
-            test_system,
-            CourseLocationManager(course_key),
-            "error msg"
-        )
-        # Enroll student to the course
-        CourseEnrollmentFactory(user=self.student, course_id=self.course.id)
-
-        modules = [
-            self.course,
-            overview,
-            chapter,
-            ccx_locator,
-            error_descriptor,
-            course_key,
-            usage_key,
-        ]
-        # Course key is not None
-        self.assertTrue(
-            bool(access.has_staff_access_to_preview_mode(self.global_staff, obj=self.course, course_key=course_key))
-        )
-
->>>>>>> abd9920e
         for user in [self.global_staff, self.course_staff, self.course_instructor]:
             for obj in modules:
                 self.assertTrue(bool(access.has_staff_access_to_preview_mode(user, obj=obj)))

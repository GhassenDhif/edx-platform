/*
eslint-disable import/no-extraneous-dependencies, import/no-duplicates, import/order, import/no-self-import,
import/no-cycle, import/no-relative-packages, import/no-named-as-default, import/no-named-as-default-member,
import/named, import/no-useless-path-segments
*/
/* globals setFixtures */
import moment from 'moment';

import ProgramDetailsView from '../views/program_details_view';

describe('Program Details View', () => {
    let view = null;
    const options = {
        programData: {
            subscription_eligible: false,
            subscription_prices: [{
                price: '100.00',
                currency: 'USD',
            }],
            subtitle: '',
            overview: '',
            weeks_to_complete: null,
            corporate_endorsements: [],
            video: null,
            type: 'Test',
            max_hours_effort_per_week: null,
            transcript_languages: [
                'en-us',
            ],
            expected_learning_items: [],
            uuid: '0ffff5d6-0177-4690-9a48-aa2fecf94610',
            title: 'Test Course Title',
            languages: [
                'en-us',
            ],
            subjects: [],
            individual_endorsements: [],
            staff: [
                {
                    family_name: 'Tester',
                    uuid: '11ee1afb-5750-4185-8434-c9ae8297f0f1',
                    bio: 'Dr. Tester, PhD, RD, is an Associate Professor at the School of Nutrition.',
                    profile_image: {},
                    profile_image_url: 'some image',
                    given_name: 'Bob',
                    urls: {
                        blog: null,
                        twitter: null,
                        facebook: null,
                    },
                    position: {
                        organization_name: 'Test University',
                        title: 'Associate Professor of Nutrition',
                    },
                    works: [],
                    slug: 'dr-tester',
                },
            ],
            marketing_slug: 'testing',
            marketing_url: 'someurl',
            status: 'active',
            credit_redemption_overview: '',
            discount_data: {
                currency: 'USD',
                discount_value: 0,
                is_discounted: false,
                total_incl_tax: 300,
                total_incl_tax_excl_discounts: 300,
            },
            full_program_price: 300,
            card_image_url: 'some image',
            faq: [],
            pathway_ids: [2],
            price_ranges: [
                {
                    max: 378,
                    total: 109,
                    min: 10,
                    currency: 'USD',
                },
            ],
            banner_image: {
                large: {
                    url: 'someurl',
                    width: 1440,
                    height: 480,
                },
                small: {
                    url: 'someurl',
                    width: 435,
                    height: 145,
                },
                medium: {
                    url: 'someurl',
                    width: 726,
                    height: 242,
                },
                'x-small': {
                    url: 'someurl',
                    width: 348,
                    height: 116,
                },
            },
            authoring_organizations: [
                {
                    description: '<p>Learning University is home to leading creators, entrepreneurs.</p>',
                    tags: [
                        'contributor',
                    ],
                    name: 'Learning University',
                    homepage_url: null,
                    key: 'LearnX',
                    certificate_logo_image_url: null,
                    marketing_url: 'someurl',
                    logo_image_url: 'https://stage.edx.org/sites/default/files/school/image/logo/learnx.png',
                    uuid: 'de3e9ff0-477d-4496-8cfa-a98f902e5830',
                },
                {
                    description: '<p>The Test University was chartered in 1868.</p>',
                    tags: [
                        'charter',
                        'contributor',
                    ],
                    name: 'Test University',
                    homepage_url: null,
                    key: 'TestX',
                    certificate_logo_image_url: null,
                    marketing_url: 'someurl',
                    logo_image_url: 'https://stage.edx.org/sites/default/files/school/image/logo/ritx.png',
                    uuid: '54bc81cb-b736-4505-aa51-dd2b18c61d84',
                },
            ],
            job_outlook_items: [],
            credit_backing_organizations: [],
            weeks_to_complete_min: 8,
            weeks_to_complete_max: 8,
            min_hours_effort_per_week: null,
            is_learner_eligible_for_one_click_purchase: false,
        },
        courseData: {
            completed: [
                {
                    owners: [
                        {
                            uuid: '766a3716-f962-425b-b56e-e214c019b229',
                            key: 'Testx',
                            name: 'Test University',
                        },
                    ],
                    uuid: '4be8dceb-3454-4fbf-8993-17d563ab41d4',
                    title: 'Who let the dogs out',
                    image: null,
                    key: 'Testx+DOGx002',
                    course_runs: [
                        {
                            upgrade_url: null,
                            image: {
                                src: 'someurl',
                                width: null,
                                description: null,
                                height: null,
                            },
                            max_effort: null,
                            is_enrollment_open: true,
                            course: 'Testx+DOGx002',
                            content_language: null,
                            eligible_for_financial_aid: true,
                            seats: [
                                {
                                    sku: '4250900',
                                    credit_hours: null,
                                    price: '89.00',
                                    currency: 'USD',
                                    upgrade_deadline: null,
                                    credit_provider: '',
                                    type: 'verified',
                                },
                            ],
                            course_url: '/courses/course-v1:Testx+DOGx002+1T2016/',
                            availability: 'Archived',
                            transcript_languages: [],
                            staff: [],
                            announcement: null,
                            end: '2016-10-01T23:59:00Z',
                            uuid: 'f0ac45f5-f0d6-44bc-aeb9-a14e36e963a5',
                            title: 'Who let the dogs out',
                            certificate_url: '/certificates/1730700d89434b718d0d91f8b5d339bf',
                            enrollment_start: null,
                            start: '2017-03-21T22:18:15Z',
                            min_effort: null,
                            short_description: null,
                            hidden: false,
                            level_type: null,
                            type: 'verified',
                            enrollment_open_date: 'Jan 01, 1900',
                            marketing_url: null,
                            is_course_ended: false,
                            instructors: [],
                            full_description: null,
                            key: 'course-v1:Testx+DOGx002+1T2016',
                            enrollment_end: null,
                            reporting_type: 'mooc',
                            advertised_start: null,
                            mobile_available: false,
                            modified: '2017-03-24T14:22:15.609907Z',
                            is_enrolled: true,
                            pacing_type: 'self_paced',
                            video: null,
                            status: 'published',
                        },
                    ],
                },
            ],
            in_progress: [
                {
                    owners: [
                        {
                            uuid: 'c484a523-d396-4aff-90f4-bb7e82e16bf6',
                            key: 'LearnX',
                            name: 'Learning University',
                        },
                    ],
                    uuid: '872ec14c-3b7d-44b8-9cf2-9fa62182e1dd',
                    title: 'Star Trek: The Next Generation',
                    image: null,
                    key: 'LearnX+NGIx',
                    course_runs: [
                        {
                            upgrade_url: 'someurl',
                            image: {
                                src: '',
                                width: null,
                                description: null,
                                height: null,
                            },
                            max_effort: null,
                            is_enrollment_open: true,
                            course: 'LearnX+NGx',
                            content_language: null,
                            eligible_for_financial_aid: true,
                            seats: [
                                {
                                    sku: '44EEB26',
                                    credit_hours: null,
                                    price: '0.00',
                                    currency: 'USD',
                                    upgrade_deadline: null,
                                    credit_provider: null,
                                    type: 'audit',
                                },
                                {
                                    sku: '64AAFBA',
                                    credit_hours: null,
                                    price: '10.00',
                                    currency: 'USD',
                                    upgrade_deadline: '2017-04-29T00:00:00Z',
                                    credit_provider: null,
                                    type: 'verified',
                                },
                            ],
                            course_url: 'someurl',
                            availability: 'Current',
                            transcript_languages: [],
                            staff: [],
                            announcement: null,
                            end: '2017-03-31T12:00:00Z',
                            uuid: 'ce841f5b-f5a9-428f-b187-e6372b532266',
                            title: 'Star Trek: The Next Generation',
                            certificate_url: null,
                            enrollment_start: '2014-03-31T20:00:00Z',
                            start: '2017-03-20T20:50:14Z',
                            min_effort: null,
                            short_description: null,
                            hidden: false,
                            level_type: null,
                            type: 'verified',
                            enrollment_open_date: 'Jan 01, 1900',
                            marketing_url: 'someurl',
                            is_course_ended: false,
                            instructors: [],
                            full_description: null,
                            key: 'course-v1:LearnX+NGIx+3T2016',
                            enrollment_end: null,
                            reporting_type: 'mooc',
                            advertised_start: null,
                            mobile_available: false,
                            modified: '2017-03-24T14:16:47.547643Z',
                            is_enrolled: true,
                            pacing_type: 'instructor_paced',
                            video: null,
                            status: 'published',
                        },
                    ],
                },
            ],
            uuid: '0ffff5d6-0177-4690-9a48-aa2fecf94610',
            not_started: [
                {
                    owners: [
                        {
                            uuid: '766a3716-f962-425b-b56e-e214c019b229',
                            key: 'Testx',
                            name: 'Test University',
                        },
                    ],
                    uuid: '88da08e4-e9ef-406e-95d7-7a178f9f9695',
                    title: 'Introduction to Health and Wellness',
                    image: null,
                    key: 'Testx+EXW100x',
                    course_runs: [
                        {
                            upgrade_url: null,
                            image: {
                                src: 'someurl',
                                width: null,
                                description: null,
                                height: null,
                            },
                            max_effort: null,
                            is_enrollment_open: true,
                            course: 'Testx+EXW100x',
                            content_language: 'en-us',
                            eligible_for_financial_aid: true,
                            seats: [
                                {
                                    sku: '',
                                    credit_hours: null,
                                    price: '0.00',
                                    currency: 'USD',
                                    upgrade_deadline: null,
                                    credit_provider: '',
                                    type: 'audit',
                                },
                                {
                                    sku: '',
                                    credit_hours: null,
                                    price: '10.00',
                                    currency: 'USD',
                                    upgrade_deadline: null,
                                    credit_provider: '',
                                    type: 'verified',
                                },
                            ],
                            course_url: 'someurl',
                            availability: 'Archived',
                            transcript_languages: [
                                'en-us',
                            ],
                            staff: [
                                {
                                    family_name: 'Tester',
                                    uuid: '11ee1afb-5750-4185-8434-c9ae8297f0f1',
                                    bio: 'Dr. Tester, PhD, RD, is a Professor at the School of Nutrition.',
                                    profile_image: {},
                                    profile_image_url: 'someimage.jpg',
                                    given_name: 'Bob',
                                    urls: {
                                        blog: null,
                                        twitter: null,
                                        facebook: null,
                                    },
                                    position: {
                                        organization_name: 'Test University',
                                        title: 'Associate Professor of Nutrition',
                                    },
                                    works: [],
                                    slug: 'dr-tester',
                                },
                            ],
                            announcement: null,
                            end: '2017-03-25T22:18:33Z',
                            uuid: 'a36efd39-6637-11e6-a8e3-22000bdde520',
                            title: 'Introduction to Jedi',
                            certificate_url: null,
                            enrollment_start: null,
                            start: '2016-01-11T05:00:00Z',
                            min_effort: null,
                            short_description: null,
                            hidden: false,
                            level_type: null,
                            type: 'verified',
                            enrollment_open_date: 'Jan 01, 1900',
                            marketing_url: 'someurl',
                            is_course_ended: false,
                            instructors: [],
                            full_description: null,
                            key: 'course-v1:Testx+EXW100x+1T2016',
                            enrollment_end: null,
                            reporting_type: 'mooc',
                            advertised_start: null,
                            mobile_available: true,
                            modified: '2017-03-24T14:18:08.693748Z',
                            is_enrolled: false,
                            pacing_type: 'instructor_paced',
                            video: null,
                            status: 'published',
                        },
                        {
                            upgrade_url: null,
                            image: {
                                src: 'someurl',
                                width: null,
                                description: null,
                                height: null,
                            },
                            max_effort: null,
                            is_enrollment_open: true,
                            course: 'Testx+EXW100x',
                            content_language: null,
                            eligible_for_financial_aid: true,
                            seats: [
                                {
                                    sku: '77AA8F2',
                                    credit_hours: null,
                                    price: '0.00',
                                    currency: 'USD',
                                    upgrade_deadline: null,
                                    credit_provider: null,
                                    type: 'audit',
                                },
                                {
                                    sku: '7EC7BB0',
                                    credit_hours: null,
                                    price: '100.00',
                                    currency: 'USD',
                                    upgrade_deadline: null,
                                    credit_provider: null,
                                    type: 'verified',
                                },
                                {
                                    sku: 'BD436CC',
                                    credit_hours: 10,
                                    price: '378.00',
                                    currency: 'USD',
                                    upgrade_deadline: null,
                                    credit_provider: 'asu',
                                    type: 'credit',
                                },
                            ],
                            course_url: 'someurl',
                            availability: 'Archived',
                            transcript_languages: [],
                            staff: [],
                            announcement: null,
                            end: '2016-07-29T00:00:00Z',
                            uuid: '03b34748-19b1-4732-9ea2-e68da95024e6',
                            title: 'Introduction to Jedi',
                            certificate_url: null,
                            enrollment_start: null,
                            start: '2017-03-22T18:10:39Z',
                            min_effort: null,
                            short_description: null,
                            hidden: false,
                            level_type: null,
                            type: 'credit',
                            enrollment_open_date: 'Jan 01, 1900',
                            marketing_url: null,
                            is_course_ended: false,
                            instructors: [],
                            full_description: null,
                            key: 'course-v1:Testx+EXW100x+2164C',
                            enrollment_end: '2016-06-18T19:00:00Z',
                            reporting_type: 'mooc',
                            advertised_start: null,
                            mobile_available: false,
                            modified: '2017-03-23T16:47:37.108260Z',
                            is_enrolled: false,
                            pacing_type: 'self_paced',
                            video: null,
                            status: 'published',
                        },
                    ],
                },
            ],
        },
        subscriptionData: [
            {
                trial_end: '1970-01-01T03:25:45Z',
                current_period_end: '1970-06-03T07:12:04Z',
                price: '100.00',
                currency: 'USD',
                subscription_state: 'pre',
            },
        ],
        urls: {
            program_listing_url: '/dashboard/programs/',
            commerce_api_url: '/api/commerce/v0/baskets/',
            track_selection_url: '/course_modes/choose/',
            program_record_url: 'http://credentials.example.com/records/programs/UUID',
            buy_subscription_url: '/subscriptions',
            manage_subscription_url: '/orders',
            subscriptions_learner_help_center_url: '/learner',
            orders_and_subscriptions_url: '/orders',
        },
        userPreferences: {
            'pref-lang': 'en',
        },
        creditPathways: [
            {
                org_name: 'Test Org Name',
                email: 'test@test.com',
                name: 'Name of Test Pathway',
                program_uuids: ['0ffff5d6-0177-4690-9a48-aa2fecf94610'],
                description: 'Test credit pathway description',
                id: 2,
                destination_url: 'edx.org',
            },
        ],
        industryPathways: [
            {
                org_name: 'Test Org Name',
                email: 'test@test.com',
                name: 'Name of Test Pathway',
                program_uuids: ['0ffff5d6-0177-4690-9a48-aa2fecf94610'],
                description: 'Test industry pathway description',
                id: 3,
                destination_url: 'industry.com',
            },
        ],
        programTabViewEnabled: false,
        isUserB2CSubscriptionsEnabled: false,
    };
    const data = options.programData;

    const testSubscriptionState = (state, heading, body, trial = false) => {
        const subscriptionData = {
            ...options.subscriptionData[0],
            subscription_state: state,
        };
        if (trial) {
            subscriptionData.trial_end = moment().add(3, 'days').utc().format(
                'YYYY-MM-DDTHH:mm:ss[Z]',
            );
        }
        // eslint-disable-next-line no-use-before-define
        view = initView({
            // eslint-disable-next-line no-undef
            programData: $.extend({}, options.programData, {
                subscription_eligible: true,
            }),
            isUserB2CSubscriptionsEnabled: true,
            subscriptionData: [subscriptionData],
        });
        view.render();
        expect(view.$('.upgrade-subscription')[0]).toBeInDOM();
        expect(view.$('.upgrade-subscription .upgrade-button'))
            .toContainText(heading);
        expect(view.$('.upgrade-subscription .subscription-info-brief'))
            .toContainText(body);
    };

    const initView = (updates) => {
        // eslint-disable-next-line no-undef
        const viewOptions = $.extend({}, options, updates);

        return new ProgramDetailsView(viewOptions);
    };

    beforeEach(() => {
        setFixtures('<div class="js-program-details-wrapper"></div>');
    });

    afterEach(() => {
        view.remove();
    });

    it('should exist', () => {
        view = initView();
        view.render();
        expect(view).toBeDefined();
    });

    it('should render the header', () => {
        view = initView();
        view.render();
        expect(view.$('.js-program-header h2').html()).toEqual(data.title);
        expect(view.$('.js-program-header .org-logo')[0].src).toEqual(
            data.authoring_organizations[0].logo_image_url,
        );
        expect(view.$('.js-program-header .org-logo')[1].src).toEqual(
            data.authoring_organizations[1].logo_image_url,
        );
    });

    it('should render the program heading program journey message if program not completed', () => {
        view = initView();
        view.render();
        expect(view.$('.program-heading-title').text()).toEqual('Your Program Journey');
        expect(view.$('.program-heading-message').text().trim()
            .replace(/\s+/g, ' ')).toEqual(
            'Track and plan your progress through the 3 courses in this program. '
                + 'To complete the program, you must earn a verified certificate for each course.',
        );
    });

    it('should render the program heading congratulations message if all courses completed', () => {
        view = initView({
            // Remove remaining courses so all courses are complete
            // eslint-disable-next-line no-undef
            courseData: $.extend({}, options.courseData, {
                in_progress: [],
                not_started: [],
            }),
        });
        view.render();

        expect(view.$('.program-heading-title').text()).toEqual('Congratulations!');
        expect(view.$('.program-heading-message').text().trim()
            .replace(/\s+/g, ' ')).toEqual(
            'You have successfully completed all the requirements for the Test Course Title Test.',
        );
    });

    it('should render the course list headings', () => {
        view = initView();
        view.render();
        expect(view.$('.course-list-heading .status').text()).toEqual(
            'COURSES IN PROGRESSREMAINING COURSESCOMPLETED COURSES',
        );
        expect(view.$('.course-list-heading .count').text()).toEqual('111');
    });

    it('should render the basic course card information', () => {
        view = initView();
        view.render();
        // eslint-disable-next-line no-undef
        expect($(view.$('.course-title')[0]).text().trim()).toEqual('Star Trek: The Next Generation');
        // eslint-disable-next-line no-undef
        expect($(view.$('.enrolled')[0]).text().trim()).toEqual('Enrolled:');
        // eslint-disable-next-line no-undef
        expect($(view.$('.run-period')[0]).text().trim()).toEqual('Mar 20, 2017 - Mar 31, 2017');
    });

    it('should render certificate information', () => {
        view = initView();
        view.render();
        // eslint-disable-next-line no-undef
        expect($(view.$('.upgrade-message .card-msg')).text().trim()).toEqual('Certificate Status:');
        // eslint-disable-next-line no-undef
        expect($(view.$('.upgrade-message .price')).text().trim()).toEqual('$10.00');
        // eslint-disable-next-line no-undef
        expect($(view.$('.upgrade-button.single-course-run')[0]).text().trim()).toEqual('Upgrade to Verified');
    });

    it('should render full program purchase link', () => {
        view = initView({
            // eslint-disable-next-line no-undef
            programData: $.extend({}, options.programData, {
                is_learner_eligible_for_one_click_purchase: true,
            }),
        });
        view.render();
        // eslint-disable-next-line no-undef
        expect($(view.$('.upgrade-button.complete-program')).text().trim()
            .replace(/\s+/g, ' '))
            .toEqual(
                'Upgrade All Remaining Courses ( $300.00 USD )',
            );
    });

    it('should render partial program purchase link', () => {
        view = initView({
            // eslint-disable-next-line no-undef
            programData: $.extend({}, options.programData, {
                is_learner_eligible_for_one_click_purchase: true,
                discount_data: {
                    currency: 'USD',
                    discount_value: 30,
                    is_discounted: true,
                    total_incl_tax: 300,
                    total_incl_tax_excl_discounts: 270,
                },
            }),
        });
        view.render();
        // eslint-disable-next-line no-undef
        expect($(view.$('.upgrade-button.complete-program')).text().trim()
            .replace(/\s+/g, ' '))
            .toEqual(
                'Upgrade All Remaining Courses ( $270.00 $300.00 USD )',
            );
    });

    it('should render enrollment information', () => {
        view = initView();
        view.render();
        expect(view.$('.run-select')[0].options.length).toEqual(2);
        // eslint-disable-next-line no-undef
        expect($(view.$('.select-choice')[0]).attr('for')).toEqual($(view.$('.run-select')[0]).attr('id'));
        // eslint-disable-next-line no-undef
        expect($(view.$('.enroll-button button')[0]).text().trim()).toEqual('Enroll Now');
    });

    it('should send analytic event when purchase button clicked', () => {
        const properties = {
            category: 'partial bundle',
            label: 'Test Course Title',
            uuid: '0ffff5d6-0177-4690-9a48-aa2fecf94610',
        };
        view = initView({
            // eslint-disable-next-line no-undef
            programData: $.extend({}, options.programData, {
                is_learner_eligible_for_one_click_purchase: true,
                variant: 'partial',
            }),
        });
        view.render();
        // eslint-disable-next-line no-undef
        $('.complete-program').click();
        // Verify that analytics event fires when the purchase button is clicked.
        expect(window.analytics.track).toHaveBeenCalledWith(
            'edx.bi.user.dashboard.program.purchase',
            properties,
        );
    });

    it('should render the get subscription link if program is subscription eligible', () => {
        testSubscriptionState(
            'pre',
<<<<<<< HEAD
            'Start 7-Day free trial',
            '$100/month subscription after trial ends. Cancel anytime.',
=======
            'Start 7-day free trial',
            '$100/month USD subscription after trial ends. Cancel anytime.',
>>>>>>> 2732934e
        );
    });

    it('should render appropriate subscription text when subscription is active with trial', () => {
        testSubscriptionState(
            'active',
            'Manage my subscription',
<<<<<<< HEAD
            'Active trial ends',
=======
            'Trial ends',
>>>>>>> 2732934e
            true,
        );
    });

    it('should render appropriate subscription text when subscription is active', () => {
        testSubscriptionState(
            'active',
            'Manage my subscription',
            'Your next billing date is',
        );
    });

    it('should render appropriate subscription text when subscription is inactive', () => {
        testSubscriptionState(
            'inactive',
            'Restart my subscription',
<<<<<<< HEAD
            'Unlock verified access to all courses for $100/month. Cancel anytime.',
=======
            '$100/month USD subscription. Cancel anytime.',
>>>>>>> 2732934e
        );
    });
});<|MERGE_RESOLUTION|>--- conflicted
+++ resolved
@@ -1,8 +1,3 @@
-/*
-eslint-disable import/no-extraneous-dependencies, import/no-duplicates, import/order, import/no-self-import,
-import/no-cycle, import/no-relative-packages, import/no-named-as-default, import/no-named-as-default-member,
-import/named, import/no-useless-path-segments
-*/
 /* globals setFixtures */
 import moment from 'moment';
 
@@ -717,13 +712,8 @@
     it('should render the get subscription link if program is subscription eligible', () => {
         testSubscriptionState(
             'pre',
-<<<<<<< HEAD
-            'Start 7-Day free trial',
-            '$100/month subscription after trial ends. Cancel anytime.',
-=======
             'Start 7-day free trial',
             '$100/month USD subscription after trial ends. Cancel anytime.',
->>>>>>> 2732934e
         );
     });
 
@@ -731,11 +721,7 @@
         testSubscriptionState(
             'active',
             'Manage my subscription',
-<<<<<<< HEAD
-            'Active trial ends',
-=======
             'Trial ends',
->>>>>>> 2732934e
             true,
         );
     });
@@ -752,11 +738,7 @@
         testSubscriptionState(
             'inactive',
             'Restart my subscription',
-<<<<<<< HEAD
-            'Unlock verified access to all courses for $100/month. Cancel anytime.',
-=======
             '$100/month USD subscription. Cancel anytime.',
->>>>>>> 2732934e
         );
     });
 });